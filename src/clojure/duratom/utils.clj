(ns duratom.utils
  (:require [clojure.java.io :as jio]
            [clojure.edn :as edn]
            [duratom.readers :as readers])
  (:import (java.io PushbackReader BufferedWriter ByteArrayOutputStream)
           (java.nio.file StandardCopyOption Files)
           (java.util.concurrent.locks Lock)
           (java.util.concurrent.atomic AtomicBoolean)
           (java.sql BatchUpdateException)
           (dbaos DirectByteArrayOutputStream)
           (java.security MessageDigest)
           (java.util Base64)
           (duratom.readers ObjectWithMeta)
           (java.net URL)))

(try
  (require '[clojure.java.jdbc :as sql])
  (catch Exception e
    (require '[duratom.not-found.jdbc :as sql])))

(try
  (require '[amazonica.aws.s3 :as aws])
  (catch Exception e
    (require '[duratom.not-found.s3 :as aws])))

(try
  (require '[taoensso.carmine :as car])
  (catch Exception e
    (require '[duratom.not-found.redis :as car])))

(defn iobj->edn-tag
  "Helper fn for constructing ObjectWithMeta wrapper.
   An object of this type will essentially be serialised
   as a vector of two elements - the <coll> and its metadata map.
   It will be read back as <coll> with the right metadata attached."
  [coll]
  (if (some? (meta coll))
    (ObjectWithMeta. coll)
    coll))

(defn pr-str-fully
  "Wrapper around `pr-str` which binds
   *print-length*, *print-length* & *print-meta* to nil."
  ^String [unpack-meta? & xs]
  (binding [*print-length* nil
            *print-level*  nil
            *print-meta*   nil
            *print-dup*    nil]
    (cond->> xs
             unpack-meta? (map iobj->edn-tag)
             true (apply pr-str))))

(defn s3-bucket-bytes
  "A helper for pulling out the bytes out of an S3 bucket,
   which has the potential for zero copying."
  (^bytes [s3-in]
   (s3-bucket-bytes 4096 s3-in))
  (^bytes [buffer-size s3-in]
   (with-open [in (jio/input-stream s3-in)
               out (DirectByteArrayOutputStream. (int buffer-size))] ;; allows for copy-less streaming when size is known
     (jio/copy in out :buffer-size buffer-size) ;; minimize number of loops required to fill the `out` buffer
     (.toByteArray out))))

(defn read-edn-object
  "Efficiently read one data structure from a stream."
  ([source]
   (read-edn-object readers/default source))
  ([opts source]
   (read-edn-object opts nil source))
  ([opts _ source] ;; need this arity
   (with-open [r (PushbackReader. (jio/reader source))]
     (edn/read opts r))))

(defn read-edn-string
  "Efficiently read one data structure from a stream."
  ([s]
   (read-edn-string readers/default s))
  ([opts s]
   (edn/read-string opts s)))

(defn write-edn-object
  "Efficiently write large data structures to a stream."
  ([filepath data]
   (write-edn-object true filepath data))
  ([unpack-meta? filepath data]
   (with-open [^BufferedWriter w (jio/writer filepath)]
     (->> data
          (pr-str-fully unpack-meta?)
          (.write w)))))

(defn read-edn-objects ;; not used anywhere - remove???
  "Efficiently multiple data structures from a stream."
  [opts source]
  (let [eof (Object.)]
    (with-open [rdr (PushbackReader. (jio/reader source))]
      (->> rdr
           (partial edn/read (merge readers/default opts {:eof eof}))
           repeatedly
           (take-while (partial not= eof))
           doall))))

(defonce move-opts
  (into-array [StandardCopyOption/ATOMIC_MOVE
               StandardCopyOption/REPLACE_EXISTING]))

(defn move-file!
  [source target]
  (Files/move (.toPath (jio/file source))
              (.toPath (jio/file target))
              move-opts))

(defn releaser []
  (let [released? (AtomicBoolean. false)]
    (fn release
      ([]
       (.get released?))
      ([value]
       (.set released? value)
       value))))

(defmacro with-locking
  "Like `locking`, but expects a `java.util.concurrent.locks.Lock` <lock>."
  [lock & body]
  `(try
     (.lock ~lock)
     ~@body
     (finally (.unlock ~lock))))

(defmacro lock? [l]
  `(instance? Lock ~l))

(defmacro assert-not-released!
  [release-fn]
  `(when (~release-fn)
     (throw (IllegalStateException. "duratom/duragent has been released!"))))

(defn- md5sum
  "Calculates the MD5 checksum for given bytes <xs>,
  and returns it in base64."
  ^String [^bytes xs]
  (let [hsh (-> (MessageDigest/getInstance "MD5")
                (.digest xs))]
    (.encodeToString (Base64/getEncoder) hsh)))

(defn ->init
  [x]
  (if (fn? x)
    (x)
    (force x))) ;; `force` returns x if not a delay

<<<<<<< HEAD
(def noop (constantly nil))
(defn identity [x & _] x)
=======
(defonce noop (constantly nil))
(defonce FILE-IO-URL "https://file.io/")

(defn fileIO-get!
  "Returns the file specified by key <k> on file.io."
  ^bytes [k]
  (when (some? k)
    (let [urlk (URL. (str FILE-IO-URL k))
          baos (ByteArrayOutputStream.)]
      (with-open [in  (jio/input-stream urlk)
                  out baos]
        (jio/copy in out)
        (.toByteArray out)))))

(defn- fileIO-key
  [^String response]
  (some->> response
           (re-seq #"(\"key\":)\"(\w*)\"")
           first
           peek))

(defn fileIO-post!
  [http-post! data expiry]
  (when (some? data)
    (let [resp (http-post! (str FILE-IO-URL "?expires=" expiry) data)]
      (if (= 200 (:status resp))
        (fileIO-key (:body resp))
        (throw
          (IllegalStateException. "HTTP POST failed! Aborting..."))))))
>>>>>>> 616bf417

;;===============<DB-UTILS>=====================================
(defn update-or-insert!
  "Updates columns or inserts a new row in the specified table."
  [db table row where-clause]
  (sql/with-db-transaction [t-conn db]
    (let [result (sql/update! t-conn table row where-clause)]
      (if (zero? (first result))
        (sql/insert! t-conn table row)
        result))))

(defn delete-relevant-row! [config table-name row-id]
  (try
    (sql/db-do-commands config (format "DELETE FROM %s WHERE id = %s" table-name row-id))
    (catch BatchUpdateException _ '(0)))) ;; table doesn't exist!

(defn create-dedicated-table! [db-config table-name col-type]
  (assert (some? col-type) "<col-type> is required!")
  (try
    (sql/db-do-commands db-config (sql/create-table-ddl table-name
                                                        [[:id :int] [:value col-type]]))
    (catch BatchUpdateException _ '(0)))) ;; table already exists!

(defn get-pgsql-value [db table-name row-id read-it!]
  (sql/query db [(str "SELECT value FROM " table-name " WHERE id = " row-id " LIMIT 1")]
             {:row-fn (comp read-it! :value)
              :result-set-fn first}))

(defn table-exists? [db table-name]
  (sql/query db ["SELECT table_name FROM information_schema.tables WHERE table_schema = 'public'"]
             {:row-fn :table_name
              :result-set-fn (comp some? (partial some #{table-name}))}))

;; S3 utils

(defn create-s3-bucket [creds bucket-name]
  (aws/create-bucket creds bucket-name))

(defn get-value-from-s3 [creds bucket-name k metadata read-it!]
  (let [obj-size (when-not (-> read-it! meta :ignore-size?)
                   ;; make sure the reader needs the object-size, otherwise don't bother
                   (:content-length (aws/get-object-metadata creds bucket-name k)))]
    (->> (aws/get-object creds
                         :bucket bucket-name
                         :key k
                         :metadata metadata)
         :input-stream
         (read-it! obj-size))))

(defn store-value-to-s3 [creds bucket k value]
  (let [^bytes val-bytes (if (string? value)
                           (.getBytes ^String value)
                           value)]
    (aws/put-object creds
      :bucket-name bucket
      :key k
      :input-stream (jio/input-stream val-bytes)
      :metadata {:content-length (alength val-bytes)
                 :content-md5 (md5sum val-bytes)})))

(defn delete-object-from-s3 [credentials bucket-name k]
  (aws/delete-object credentials bucket-name k))

(defn bucket-exists? [creds bucket-name]
  (aws/does-bucket-exist creds bucket-name))

;;===============<REDIS-UTILS>=====================================

(defn redis-get [db-config key-name]
  (car/wcar db-config (car/get key-name)))

(defn redis-set [db-config key-name value]
  (car/wcar db-config (car/set key-name value)))

(defn redis-del [db-config key-name]
  (car/wcar db-config (car/del key-name)))

(defn redis-key-exists? [db-config key-name]
  (= 1 (car/wcar db-config (car/exists key-name))))<|MERGE_RESOLUTION|>--- conflicted
+++ resolved
@@ -148,11 +148,8 @@
     (x)
     (force x))) ;; `force` returns x if not a delay
 
-<<<<<<< HEAD
-(def noop (constantly nil))
+(defonce noop (constantly nil))
 (defn identity [x & _] x)
-=======
-(defonce noop (constantly nil))
 (defonce FILE-IO-URL "https://file.io/")
 
 (defn fileIO-get!
@@ -181,7 +178,6 @@
         (fileIO-key (:body resp))
         (throw
           (IllegalStateException. "HTTP POST failed! Aborting..."))))))
->>>>>>> 616bf417
 
 ;;===============<DB-UTILS>=====================================
 (defn update-or-insert!
